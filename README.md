--- conflicted
+++ resolved
@@ -80,7 +80,6 @@
 You can also use the one I modified [livox_ros_driver2](https://github.com/Ericsii/livox_ros_driver2/tree/feature/use-standard-unit)
 
 *Remarks:*
-<<<<<<< HEAD
 - Since the FAST-LIO must support Livox serials LiDAR firstly, so the **livox_ros_driver** must be installed and **sourced** before run any FAST-LIO launch file.
 - How to source? The easiest way is add the line ``` source $Licox_ros_driver_dir$/devel/setup.bash ``` to the end of file ``` ~/.bashrc ```, where ``` $Licox_ros_driver_dir$ ``` is the directory of the livox ros driver workspace (should be the ``` ws_livox ``` directory if you completely followed the livox official document).
 
@@ -95,67 +94,6 @@
     rosdep install --from-paths src --ignore-src -y
     colcon build --symlink-install
     . ./install/setup.bash # use setup.zsh if use zsh
-=======
-- Since the FAST-LIO must support Livox serials LiDAR firstly, so the **livox_ros_driver** must be installed and **sourced** before run any FAST-LIO luanch file.
-- How to source? The easiest way is add the line ``` source $Livox_ros_driver_dir$/devel/setup.bash ``` to the end of file ``` ~/.bashrc ```, where ``` $Livox_ros_driver_dir$ ``` is the directory of the livox ros driver workspace (should be the ``` ws_livox ``` directory if you completely followed the livox official document).
-
-
-## 2. Build
-If you want to use docker conatiner to run fastlio2, please install the docker on you machine.
-Follow [Docker Installation](https://docs.docker.com/engine/install/ubuntu/).
-### 2.1 Docker Container
-User can create a new script with anyname by the following command in linux:
-```
-touch <your_custom_name>.sh
-```
-Place the following code inside the ``` <your_custom_name>.sh ``` script.
-```
-#!/bin/bash
-mkdir docker_ws
-# Script to run ROS Kinetic with GUI support in Docker
-
-# Allow X server to be accessed from the local machine
-xhost +local:
-
-# Container name
-CONTAINER_NAME="fastlio2"
-
-# Run the Docker container
-docker run -itd \
-  --name=$CONTAINER_NAME \
-  --user mars_ugv \
-  --network host \
-  --ipc=host \
-  -v /home/$USER/docker_ws:/home/mars_ugv/docker_ws \
-  --privileged \
-  --env="QT_X11_NO_MITSHM=1" \
-  --volume="/etc/localtime:/etc/localtime:ro" \
-  -v /dev/bus/usb:/dev/bus/usb \
-  --device=/dev/dri \
-  --group-add video \
-  -v /tmp/.X11-unix:/tmp/.X11-unix \
-  --env="DISPLAY=$DISPLAY" \
-  kenny0407/marslab_fastlio2:latest \
-  /bin/bash
-```
-execute the following command to grant execute permissions to the script, making it runnable:
-```
-sudo chmod +x <your_custom_name>.sh
-```
-execute the following command to download the image and create the container.
-```
-./<your_custom_name>.sh
-```
-
-*Script explanation:*
-- The docker run command provided below creates a container with a tag, using an image from Docker Hub. The download duration for this image can differ depending on the user's network speed.
-- This command also establishes a new workspace called ``` docker_ws ```, which serves as a shared folder between the Docker container and the host machine. This means that if users wish to run the rosbag example, they need to download the rosbag file and place it in the ``` docker_ws ``` directory on their host machine.
-- Subsequently, a folder with the same name inside the Docker container will receive this file. Users can then easily play the file within Docker.
-- In this example, we've shared the network of the host machine with the Docker container. Consequently, if users execute the ``` rostopic list ``` command, they will observe identical output whether they run it on the host machine or inside the Docker container."
-### 2.2 Build from source
-Clone the repository and catkin_make:
-
->>>>>>> 5d9dc725
 ```
 - **Remember to source the livox_ros_driver before build (follow [1.3 livox_ros_driver](#1.3))**
 - If you want to use a custom build of PCL, add the following line to ~/.bashrc
@@ -221,11 +159,7 @@
 <img src="doc/results/HKU_LG_Indoor.png" width=47% />
 <img src="doc/results/HKU_MB_002.png" width = 51% >
 
-<<<<<<< HEAD
-Files: Can be downloaded from [google drive](https://drive.google.com/drive/folders/1YL5MQVYgAM8oAWUm7e3OGXZBPKkanmY1?usp=sharing) **!!!This ros1 bag should be convert to ros2!!!**
-=======
-Files: Can be downloaded from [google drive](https://drive.google.com/drive/folders/1CGYEJ9-wWjr8INyan6q1BZz_5VtGB-fP?usp=sharing)
->>>>>>> 5d9dc725
+Files: Can be downloaded from [google drive](https://drive.google.com/drive/folders/1CGYEJ9-wWjr8INyan6q1BZz_5VtGB-fP?usp=sharing)**!!!This ros1 bag should be convert to ros2!!!**
 
 Run:
 ```bash
@@ -238,17 +172,13 @@
 
 **NCLT Dataset**: Original bin file can be found [here](http://robots.engin.umich.edu/nclt/).
 
-<<<<<<< HEAD
-We produce [Rosbag Files](https://drive.google.com/drive/folders/1VBK5idI1oyW0GC_I_Hxh63aqam3nocNK?usp=sharing) and [a python script](https://drive.google.com/file/d/1leh7DxbHx29DyS1NJkvEfeNJoccxH7XM/view) to generate Rosbag files: ```python3 sensordata_to_rosbag_fastlio.py bin_file_dir bag_name.bag``` **!!!This ros1 bag should be convert to ros2!!!** To convert ros1 bag to ros2 bag, please follow the documentation [Convert rosbag versions](https://ternaris.gitlab.io/rosbags/topics/convert.html)
-=======
-We produce [Rosbag Files](https://drive.google.com/drive/folders/1blQJuAB4S80NwZmpM6oALyHWvBljPSOE?usp=sharing) and [a python script](https://drive.google.com/file/d/1QC9IRBv2_-cgo_AEvL62E1ml1IL9ht6J/view?usp=sharing) to generate Rosbag files: ```python3 sensordata_to_rosbag_fastlio.py bin_file_dir bag_name.bag```
+We produce [Rosbag Files](https://drive.google.com/drive/folders/1VBK5idI1oyW0GC_I_Hxh63aqam3nocNK?usp=sharing) and [a python script](https://drive.google.com/file/d/1leh7DxbHx29DyS1NJkvEfeNJoccxH7XM/view) to generate Rosbag files: ```python3 sensordata_to_rosbag_fastlio.py bin_file_dir bag_name.bag```**!!!This ros1 bag should be convert to ros2!!!** To convert ros1 bag to ros2 bag, please follow the documentation [Convert rosbag versions](https://ternaris.gitlab.io/rosbags/topics/convert.html)
     
 Run:
 ```
 roslaunch fast_lio mapping_velodyne.launch
 rosbag play YOUR_DOWNLOADED.bag
 ```
->>>>>>> 5d9dc725
 
 ## 5.Implementation on UAV
 In order to validate the robustness and computational efficiency of FAST-LIO in actual mobile robots, we build a small-scale quadrotor which can carry a Livox Avia LiDAR with 70 degree FoV and a DJI Manifold 2-C onboard computer with a 1.8 GHz Intel i7-8550U CPU and 8 G RAM, as shown in below.
