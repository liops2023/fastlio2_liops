#include "preprocess.h"

#include <pcl/common/common.h>

#define RETURN0 0x00
#define RETURN0AND1 0x10

Preprocess::Preprocess() : feature_enabled(0), lidar_type(AVIA), blind(0.01), point_filter_num(1)
{
  inf_bound = 10;
  N_SCANS = 6;
  SCAN_RATE = 10;
  group_size = 8;
  disA = 0.01;
  disA = 0.1;  // B?
  p2l_ratio = 225;
  limit_maxmid = 6.25;
  limit_midmin = 6.25;
  limit_maxmin = 3.24;
  jump_up_limit = 170.0;
  jump_down_limit = 8.0;
  cos160 = 160.0;
  edgea = 2;
  edgeb = 0.1;
  smallp_intersect = 172.5;
  smallp_ratio = 1.2;
  given_offset_time = false;

  jump_up_limit = cos(jump_up_limit / 180 * M_PI);
  jump_down_limit = cos(jump_down_limit / 180 * M_PI);
  cos160 = cos(cos160 / 180 * M_PI);
  smallp_intersect = cos(smallp_intersect / 180 * M_PI);
}

Preprocess::~Preprocess()
{
}

void Preprocess::set(bool feat_en, int lid_type, double bld, int pfilt_num)
{
  feature_enabled = feat_en;
  lidar_type = lid_type;
  blind = bld;
  point_filter_num = pfilt_num;
}

void Preprocess::process(const livox_ros_driver2::msg::CustomMsg::UniquePtr &msg, PointCloudXYZI::Ptr& pcl_out)
{
  avia_handler(msg);
  *pcl_out = pl_surf;
}

void Preprocess::process(const sensor_msgs::msg::PointCloud2::UniquePtr &msg, PointCloudXYZI::Ptr& pcl_out)
{
  switch (time_unit)
  {
    case SEC:
      time_unit_scale = 1.e3f;
      break;
    case MS:
      time_unit_scale = 1.f;
      break;
    case US:
      time_unit_scale = 1.e-3f;
      break;
    case NS:
      time_unit_scale = 1.e-6f;
      break;
    default:
      time_unit_scale = 1.f;
      break;
  }

  switch (lidar_type)
  {
    case OUST64:
      oust64_handler(msg);
      break;

    case VELO16:
      velodyne_handler(msg);
      break;

    case MID360:
      mid360_handler(msg);
      break;

    default:
      default_handler(msg);
      break;
  }
  *pcl_out = pl_surf;
}

void Preprocess::avia_handler(const livox_ros_driver2::msg::CustomMsg::UniquePtr &msg)
{
  pl_surf.clear();
  pl_corn.clear();
  pl_full.clear();
  double t1 = omp_get_wtime();
  int plsize = msg->point_num;
  // cout<<"plsie: "<<plsize<<endl;

  pl_corn.reserve(plsize);
  pl_surf.reserve(plsize);
  pl_full.resize(plsize);

  for (int i = 0; i < N_SCANS; i++)
  {
    pl_buff[i].clear();
    pl_buff[i].reserve(plsize);
  }
  uint valid_num = 0;

  if (feature_enabled)
  {
    for (uint i = 1; i < plsize; i++)
    {
      if ((msg->points[i].line < N_SCANS) &&
          ((msg->points[i].tag & 0x30) == 0x10 || (msg->points[i].tag & 0x30) == 0x00))
      {
        pl_full[i].x = msg->points[i].x;
        pl_full[i].y = msg->points[i].y;
        pl_full[i].z = msg->points[i].z;
        pl_full[i].intensity = msg->points[i].reflectivity;
        pl_full[i].curvature =
            msg->points[i].offset_time / float(1000000);  // use curvature as time of each laser points

        bool is_new = false;
        if ((abs(pl_full[i].x - pl_full[i - 1].x) > 1e-7) || (abs(pl_full[i].y - pl_full[i - 1].y) > 1e-7) ||
            (abs(pl_full[i].z - pl_full[i - 1].z) > 1e-7))
        {
          pl_buff[msg->points[i].line].push_back(pl_full[i]);
        }
      }
    }
    static int count = 0;
    static double time = 0.0;
    count++;
    double t0 = omp_get_wtime();
    for (int j = 0; j < N_SCANS; j++)
    {
      if (pl_buff[j].size() <= 5)
        continue;
      pcl::PointCloud<PointType>& pl = pl_buff[j];
      plsize = pl.size();
      vector<orgtype>& types = typess[j];
      types.clear();
      types.resize(plsize);
      plsize--;
      for (uint i = 0; i < plsize; i++)
      {
        types[i].range = sqrt(pl[i].x * pl[i].x + pl[i].y * pl[i].y);
        vx = pl[i].x - pl[i + 1].x;
        vy = pl[i].y - pl[i + 1].y;
        vz = pl[i].z - pl[i + 1].z;
        types[i].dista = sqrt(vx * vx + vy * vy + vz * vz);
      }
      types[plsize].range = sqrt(pl[plsize].x * pl[plsize].x + pl[plsize].y * pl[plsize].y);
      give_feature(pl, types);
      // pl_surf += pl;
    }
    time += omp_get_wtime() - t0;
    printf("Feature extraction time: %lf \n", time / count);
  }
  else
  {
    for (uint i = 1; i < plsize; i++)
    {
      if ((msg->points[i].line < N_SCANS) &&
          ((msg->points[i].tag & 0x30) == 0x10 || (msg->points[i].tag & 0x30) == 0x00))
      {
        valid_num++;
        if (valid_num % point_filter_num == 0)
        {
          pl_full[i].x = msg->points[i].x;
          pl_full[i].y = msg->points[i].y;
          pl_full[i].z = msg->points[i].z;
          pl_full[i].intensity = msg->points[i].reflectivity;
          pl_full[i].curvature = msg->points[i].offset_time /
                                 float(1000000);  // use curvature as time of each laser points, curvature unit: ms

<<<<<<< HEAD
          if ((abs(pl_full[i].x - pl_full[i - 1].x) > 1e-7) || (abs(pl_full[i].y - pl_full[i - 1].y) > 1e-7) ||
              (abs(pl_full[i].z - pl_full[i - 1].z) > 1e-7) &&
                  (pl_full[i].x * pl_full[i].x + pl_full[i].y * pl_full[i].y + pl_full[i].z * pl_full[i].z >
                   (blind * blind)))
=======
          if(((abs(pl_full[i].x - pl_full[i-1].x) > 1e-7) 
              || (abs(pl_full[i].y - pl_full[i-1].y) > 1e-7)
              || (abs(pl_full[i].z - pl_full[i-1].z) > 1e-7))
              && (pl_full[i].x * pl_full[i].x + pl_full[i].y * pl_full[i].y + pl_full[i].z * pl_full[i].z > (blind * blind)))
>>>>>>> 5d9dc725
          {
            pl_surf.push_back(pl_full[i]);
          }
        }
      }
    }
  }
}

void Preprocess::oust64_handler(const sensor_msgs::msg::PointCloud2::UniquePtr &msg)
{
  pl_surf.clear();
  pl_corn.clear();
  pl_full.clear();
  pcl::PointCloud<ouster_ros::Point> pl_orig;
  pcl::fromROSMsg(*msg, pl_orig);
  int plsize = pl_orig.size();
  pl_corn.reserve(plsize);
  pl_surf.reserve(plsize);
  if (feature_enabled)
  {
    for (int i = 0; i < N_SCANS; i++)
    {
      pl_buff[i].clear();
      pl_buff[i].reserve(plsize);
    }

    for (uint i = 0; i < plsize; i++)
    {
      double range = pl_orig.points[i].x * pl_orig.points[i].x + pl_orig.points[i].y * pl_orig.points[i].y +
                     pl_orig.points[i].z * pl_orig.points[i].z;
      if (range < (blind * blind))
        continue;
      Eigen::Vector3d pt_vec;
      PointType added_pt;
      added_pt.x = pl_orig.points[i].x;
      added_pt.y = pl_orig.points[i].y;
      added_pt.z = pl_orig.points[i].z;
      added_pt.intensity = pl_orig.points[i].intensity;
      added_pt.normal_x = 0;
      added_pt.normal_y = 0;
      added_pt.normal_z = 0;
      double yaw_angle = atan2(added_pt.y, added_pt.x) * 57.3;
      if (yaw_angle >= 180.0)
        yaw_angle -= 360.0;
      if (yaw_angle <= -180.0)
        yaw_angle += 360.0;

      added_pt.curvature = pl_orig.points[i].t * time_unit_scale;
      if (pl_orig.points[i].ring < N_SCANS)
      {
        pl_buff[pl_orig.points[i].ring].push_back(added_pt);
      }
    }

    for (int j = 0; j < N_SCANS; j++)
    {
      PointCloudXYZI& pl = pl_buff[j];
      int linesize = pl.size();
      vector<orgtype>& types = typess[j];
      types.clear();
      types.resize(linesize);
      linesize--;
      for (uint i = 0; i < linesize; i++)
      {
        types[i].range = sqrt(pl[i].x * pl[i].x + pl[i].y * pl[i].y);
        vx = pl[i].x - pl[i + 1].x;
        vy = pl[i].y - pl[i + 1].y;
        vz = pl[i].z - pl[i + 1].z;
        types[i].dista = vx * vx + vy * vy + vz * vz;
      }
      types[linesize].range = sqrt(pl[linesize].x * pl[linesize].x + pl[linesize].y * pl[linesize].y);
      give_feature(pl, types);
    }
  }
  else
  {
    double time_stamp = rclcpp::Time(msg->header.stamp).seconds();
    // cout << "===================================" << endl;
    // printf("Pt size = %d, N_SCANS = %d\r\n", plsize, N_SCANS);
    for (int i = 0; i < pl_orig.points.size(); i++)
    {
      if (i % point_filter_num != 0)
        continue;

      double range = pl_orig.points[i].x * pl_orig.points[i].x + pl_orig.points[i].y * pl_orig.points[i].y +
                     pl_orig.points[i].z * pl_orig.points[i].z;

      if (range < (blind * blind))
        continue;

      Eigen::Vector3d pt_vec;
      PointType added_pt;
      added_pt.x = pl_orig.points[i].x;
      added_pt.y = pl_orig.points[i].y;
      added_pt.z = pl_orig.points[i].z;
      added_pt.intensity = pl_orig.points[i].intensity;
      added_pt.normal_x = 0;
      added_pt.normal_y = 0;
      added_pt.normal_z = 0;
      added_pt.curvature = pl_orig.points[i].t * time_unit_scale;  // curvature unit: ms

      pl_surf.points.push_back(added_pt);
    }
  }
  // pub_func(pl_surf, pub_full, msg->header.stamp);
  // pub_func(pl_surf, pub_corn, msg->header.stamp);
}

void Preprocess::velodyne_handler(const sensor_msgs::msg::PointCloud2::UniquePtr &msg)
{
  pl_surf.clear();
  pl_corn.clear();
  pl_full.clear();

  pcl::PointCloud<velodyne_ros::Point> pl_orig;
  pcl::fromROSMsg(*msg, pl_orig);
  int plsize = pl_orig.points.size();
  if (plsize == 0)
    return;
  pl_surf.reserve(plsize);

  /*** These variables only works when no point timestamps given ***/
  double omega_l = 0.361 * SCAN_RATE;  // scan angular velocity
  std::vector<bool> is_first(N_SCANS, true);
  std::vector<double> yaw_fp(N_SCANS, 0.0);    // yaw of first scan point
  std::vector<float> yaw_last(N_SCANS, 0.0);   // yaw of last scan point
  std::vector<float> time_last(N_SCANS, 0.0);  // last offset time
  /*****************************************************************/

  if (pl_orig.points[plsize - 1].time > 0)
  {
    given_offset_time = true;
  }
  else
  {
    given_offset_time = false;
    double yaw_first = atan2(pl_orig.points[0].y, pl_orig.points[0].x) * 57.29578;
    double yaw_end = yaw_first;
    int layer_first = pl_orig.points[0].ring;
    for (uint i = plsize - 1; i > 0; i--)
    {
      if (pl_orig.points[i].ring == layer_first)
      {
        yaw_end = atan2(pl_orig.points[i].y, pl_orig.points[i].x) * 57.29578;
        break;
      }
    }
  }

  if (feature_enabled)
  {
    for (int i = 0; i < N_SCANS; i++)
    {
      pl_buff[i].clear();
      pl_buff[i].reserve(plsize);
    }

    for (int i = 0; i < plsize; i++)
    {
      PointType added_pt;
      added_pt.normal_x = 0;
      added_pt.normal_y = 0;
      added_pt.normal_z = 0;
      int layer = pl_orig.points[i].ring;
      if (layer >= N_SCANS)
        continue;
      added_pt.x = pl_orig.points[i].x;
      added_pt.y = pl_orig.points[i].y;
      added_pt.z = pl_orig.points[i].z;
      added_pt.intensity = pl_orig.points[i].intensity;
      added_pt.curvature = pl_orig.points[i].time * time_unit_scale;  // units: ms

      if (!given_offset_time)
      {
        double yaw_angle = atan2(added_pt.y, added_pt.x) * 57.2957;
        if (is_first[layer])
        {
          // printf("layer: %d; is first: %d", layer, is_first[layer]);
          yaw_fp[layer] = yaw_angle;
          is_first[layer] = false;
          added_pt.curvature = 0.0;
          yaw_last[layer] = yaw_angle;
          time_last[layer] = added_pt.curvature;
          continue;
        }

        if (yaw_angle <= yaw_fp[layer])
        {
          added_pt.curvature = (yaw_fp[layer] - yaw_angle) / omega_l;
        }
        else
        {
          added_pt.curvature = (yaw_fp[layer] - yaw_angle + 360.0) / omega_l;
        }

        if (added_pt.curvature < time_last[layer])
          added_pt.curvature += 360.0 / omega_l;

        yaw_last[layer] = yaw_angle;
        time_last[layer] = added_pt.curvature;
      }

      pl_buff[layer].points.push_back(added_pt);
    }

    for (int j = 0; j < N_SCANS; j++)
    {
      PointCloudXYZI& pl = pl_buff[j];
      int linesize = pl.size();
      if (linesize < 2)
        continue;
      vector<orgtype>& types = typess[j];
      types.clear();
      types.resize(linesize);
      linesize--;
      for (uint i = 0; i < linesize; i++)
      {
        types[i].range = sqrt(pl[i].x * pl[i].x + pl[i].y * pl[i].y);
        vx = pl[i].x - pl[i + 1].x;
        vy = pl[i].y - pl[i + 1].y;
        vz = pl[i].z - pl[i + 1].z;
        types[i].dista = vx * vx + vy * vy + vz * vz;
      }
      types[linesize].range = sqrt(pl[linesize].x * pl[linesize].x + pl[linesize].y * pl[linesize].y);
      give_feature(pl, types);
    }
  }
  else
  {
    for (int i = 0; i < plsize; i++)
    {
      PointType added_pt;
      // cout<<"!!!!!!"<<i<<" "<<plsize<<endl;

      added_pt.normal_x = 0;
      added_pt.normal_y = 0;
      added_pt.normal_z = 0;
      added_pt.x = pl_orig.points[i].x;
      added_pt.y = pl_orig.points[i].y;
      added_pt.z = pl_orig.points[i].z;
      added_pt.intensity = pl_orig.points[i].intensity;
      added_pt.curvature =
          pl_orig.points[i].time * time_unit_scale;  // curvature unit: ms // cout<<added_pt.curvature<<endl;

      if (!given_offset_time)
      {
        int layer = pl_orig.points[i].ring;
        double yaw_angle = atan2(added_pt.y, added_pt.x) * 57.2957;

        if (is_first[layer])
        {
          // printf("layer: %d; is first: %d", layer, is_first[layer]);
          yaw_fp[layer] = yaw_angle;
          is_first[layer] = false;
          added_pt.curvature = 0.0;
          yaw_last[layer] = yaw_angle;
          time_last[layer] = added_pt.curvature;
          continue;
        }

        // compute offset time
        if (yaw_angle <= yaw_fp[layer])
        {
          added_pt.curvature = (yaw_fp[layer] - yaw_angle) / omega_l;
        }
        else
        {
          added_pt.curvature = (yaw_fp[layer] - yaw_angle + 360.0) / omega_l;
        }

        if (added_pt.curvature < time_last[layer])
          added_pt.curvature += 360.0 / omega_l;

        yaw_last[layer] = yaw_angle;
        time_last[layer] = added_pt.curvature;
      }

      if (i % point_filter_num == 0)
      {
        if (added_pt.x * added_pt.x + added_pt.y * added_pt.y + added_pt.z * added_pt.z > (blind * blind))
        {
          pl_surf.points.push_back(added_pt);
        }
      }
    }
  }
}

void Preprocess::mid360_handler(const sensor_msgs::msg::PointCloud2::UniquePtr &msg)
{
  pl_surf.clear();
  pl_corn.clear();
  pl_full.clear();

  pcl::PointCloud<livox_ros::LivoxPointXyzrtl> pl_orig;
  pcl::fromROSMsg(*msg, pl_orig);
  int plsize = pl_orig.points.size();
  if (plsize == 0)
    return;
  pl_surf.reserve(plsize);

  /*** These variables only works when no point timestamps given ***/
  double omega_l = 0.361 * SCAN_RATE;  // scan angular velocity
  std::vector<bool> is_first(N_SCANS, true);
  std::vector<double> yaw_fp(N_SCANS, 0.0);    // yaw of first scan point
  std::vector<float> yaw_last(N_SCANS, 0.0);   // yaw of last scan point
  std::vector<float> time_last(N_SCANS, 0.0);  // last offset time
  /*****************************************************************/

  given_offset_time = false;
  double yaw_first = atan2(pl_orig.points[0].y, pl_orig.points[0].x) * 57.29578;
  double yaw_end = yaw_first;
  int layer_first = pl_orig.points[0].line;
  for (uint i = plsize - 1; i > 0; i--)
  {
    if (pl_orig.points[i].line == layer_first)
    {
      yaw_end = atan2(pl_orig.points[i].y, pl_orig.points[i].x) * 57.29578;
      break;
    }
  }

  for (uint i = 0; i < plsize; ++i)
  {
    PointType added_pt;
    added_pt.normal_x = 0;
    added_pt.normal_y = 0;
    added_pt.normal_z = 0;
    added_pt.x = pl_orig.points[i].x;
    added_pt.y = pl_orig.points[i].y;
    added_pt.z = pl_orig.points[i].z;
    added_pt.intensity = pl_orig.points[i].reflectivity;
    added_pt.curvature = 0.;

    int layer = pl_orig.points[i].line;
    double yaw_angle = atan2(added_pt.y, added_pt.x) * 57.2957;

    if (is_first[layer])
    {
      // printf("layer: %d; is first: %d", layer, is_first[layer]);
      yaw_fp[layer] = yaw_angle;
      is_first[layer] = false;
      added_pt.curvature = 0.0;
      yaw_last[layer] = yaw_angle;
      time_last[layer] = added_pt.curvature;
      continue;
    }

    // compute offset time
    if (yaw_angle <= yaw_fp[layer])
    {
      added_pt.curvature = (yaw_fp[layer] - yaw_angle) / omega_l;
    }
    else
    {
      added_pt.curvature = (yaw_fp[layer] - yaw_angle + 360.0) / omega_l;
    }

    if (added_pt.curvature < time_last[layer])
      added_pt.curvature += 360.0 / omega_l;

    yaw_last[layer] = yaw_angle;
    time_last[layer] = added_pt.curvature;

    if (added_pt.x * added_pt.x + added_pt.y * added_pt.y + added_pt.z * added_pt.z > (blind * blind))
    {
      pl_surf.push_back(std::move(added_pt));
    }
  }
}

void Preprocess::default_handler(const sensor_msgs::msg::PointCloud2::UniquePtr &msg)
{
  pl_surf.clear();
  pl_corn.clear();
  pl_full.clear();

  pcl::PointCloud<pcl::PointXYZI> pl_orig;
  pcl::fromROSMsg(*msg, pl_orig);
  int plsize = pl_orig.points.size();
  if (plsize == 0)
    return;
  pl_surf.reserve(plsize);

  for(uint i = 0; i < plsize; ++i)
  {
    PointType added_pt;
    added_pt.normal_x = 0;
    added_pt.normal_y = 0;
    added_pt.normal_z = 0;
    added_pt.x = pl_orig.points[i].x;
    added_pt.y = pl_orig.points[i].y;
    added_pt.z = pl_orig.points[i].z;
    added_pt.intensity = pl_orig.points[i].intensity;
    added_pt.curvature = 0.;

    if (added_pt.x * added_pt.x + added_pt.y * added_pt.y + added_pt.z * added_pt.z > (blind * blind))
    {
      pl_surf.push_back(std::move(added_pt));
    }
  }
}

void Preprocess::give_feature(pcl::PointCloud<PointType>& pl, vector<orgtype>& types)
{
  int plsize = pl.size();
  int plsize2;
  if (plsize == 0)
  {
    printf("something wrong\n");
    return;
  }
  uint head = 0;

  while (types[head].range < blind)
  {
    head++;
  }

  // Surf
  plsize2 = (plsize > group_size) ? (plsize - group_size) : 0;

  Eigen::Vector3d curr_direct(Eigen::Vector3d::Zero());
  Eigen::Vector3d last_direct(Eigen::Vector3d::Zero());

  uint i_nex = 0, i2;
  uint last_i = 0;
  uint last_i_nex = 0;
  int last_state = 0;
  int plane_type;

  for (uint i = head; i < plsize2; i++)
  {
    if (types[i].range < blind)
    {
      continue;
    }

    i2 = i;

    plane_type = plane_judge(pl, types, i, i_nex, curr_direct);

    if (plane_type == 1)
    {
      for (uint j = i; j <= i_nex; j++)
      {
        if (j != i && j != i_nex)
        {
          types[j].ftype = Real_Plane;
        }
        else
        {
          types[j].ftype = Poss_Plane;
        }
      }

      // if(last_state==1 && fabs(last_direct.sum())>0.5)
      if (last_state == 1 && last_direct.norm() > 0.1)
      {
        double mod = last_direct.transpose() * curr_direct;
        if (mod > -0.707 && mod < 0.707)
        {
          types[i].ftype = Edge_Plane;
        }
        else
        {
          types[i].ftype = Real_Plane;
        }
      }

      i = i_nex - 1;
      last_state = 1;
    }
    else  // if(plane_type == 2)
    {
      i = i_nex;
      last_state = 0;
    }
    // else if(plane_type == 0)
    // {
    //   if(last_state == 1)
    //   {
    //     uint i_nex_tem;
    //     uint j;
    //     for(j=last_i+1; j<=last_i_nex; j++)
    //     {
    //       uint i_nex_tem2 = i_nex_tem;
    //       Eigen::Vector3d curr_direct2;

    //       uint ttem = plane_judge(pl, types, j, i_nex_tem, curr_direct2);

    //       if(ttem != 1)
    //       {
    //         i_nex_tem = i_nex_tem2;
    //         break;
    //       }
    //       curr_direct = curr_direct2;
    //     }

    //     if(j == last_i+1)
    //     {
    //       last_state = 0;
    //     }
    //     else
    //     {
    //       for(uint k=last_i_nex; k<=i_nex_tem; k++)
    //       {
    //         if(k != i_nex_tem)
    //         {
    //           types[k].ftype = Real_Plane;
    //         }
    //         else
    //         {
    //           types[k].ftype = Poss_Plane;
    //         }
    //       }
    //       i = i_nex_tem-1;
    //       i_nex = i_nex_tem;
    //       i2 = j-1;
    //       last_state = 1;
    //     }

    //   }
    // }

    last_i = i2;
    last_i_nex = i_nex;
    last_direct = curr_direct;
  }

  plsize2 = plsize > 3 ? plsize - 3 : 0;
  for (uint i = head + 3; i < plsize2; i++)
  {
    if (types[i].range < blind || types[i].ftype >= Real_Plane)
    {
      continue;
    }

    if (types[i - 1].dista < 1e-16 || types[i].dista < 1e-16)
    {
      continue;
    }

    Eigen::Vector3d vec_a(pl[i].x, pl[i].y, pl[i].z);
    Eigen::Vector3d vecs[2];

    for (int j = 0; j < 2; j++)
    {
      int m = -1;
      if (j == 1)
      {
        m = 1;
      }

      if (types[i + m].range < blind)
      {
        if (types[i].range > inf_bound)
        {
          types[i].edj[j] = Nr_inf;
        }
        else
        {
          types[i].edj[j] = Nr_blind;
        }
        continue;
      }

      vecs[j] = Eigen::Vector3d(pl[i + m].x, pl[i + m].y, pl[i + m].z);
      vecs[j] = vecs[j] - vec_a;

      types[i].angle[j] = vec_a.dot(vecs[j]) / vec_a.norm() / vecs[j].norm();
      if (types[i].angle[j] < jump_up_limit)
      {
        types[i].edj[j] = Nr_180;
      }
      else if (types[i].angle[j] > jump_down_limit)
      {
        types[i].edj[j] = Nr_zero;
      }
    }

    types[i].intersect = vecs[Prev].dot(vecs[Next]) / vecs[Prev].norm() / vecs[Next].norm();
    if (types[i].edj[Prev] == Nr_nor && types[i].edj[Next] == Nr_zero && types[i].dista > 0.0225 &&
        types[i].dista > 4 * types[i - 1].dista)
    {
      if (types[i].intersect > cos160)
      {
        if (edge_jump_judge(pl, types, i, Prev))
        {
          types[i].ftype = Edge_Jump;
        }
      }
    }
    else if (types[i].edj[Prev] == Nr_zero && types[i].edj[Next] == Nr_nor && types[i - 1].dista > 0.0225 &&
             types[i - 1].dista > 4 * types[i].dista)
    {
      if (types[i].intersect > cos160)
      {
        if (edge_jump_judge(pl, types, i, Next))
        {
          types[i].ftype = Edge_Jump;
        }
      }
    }
    else if (types[i].edj[Prev] == Nr_nor && types[i].edj[Next] == Nr_inf)
    {
      if (edge_jump_judge(pl, types, i, Prev))
      {
        types[i].ftype = Edge_Jump;
      }
    }
    else if (types[i].edj[Prev] == Nr_inf && types[i].edj[Next] == Nr_nor)
    {
      if (edge_jump_judge(pl, types, i, Next))
      {
        types[i].ftype = Edge_Jump;
      }
    }
    else if (types[i].edj[Prev] > Nr_nor && types[i].edj[Next] > Nr_nor)
    {
      if (types[i].ftype == Nor)
      {
        types[i].ftype = Wire;
      }
    }
  }

  plsize2 = plsize - 1;
  double ratio;
  for (uint i = head + 1; i < plsize2; i++)
  {
    if (types[i].range < blind || types[i - 1].range < blind || types[i + 1].range < blind)
    {
      continue;
    }

    if (types[i - 1].dista < 1e-8 || types[i].dista < 1e-8)
    {
      continue;
    }

    if (types[i].ftype == Nor)
    {
      if (types[i - 1].dista > types[i].dista)
      {
        ratio = types[i - 1].dista / types[i].dista;
      }
      else
      {
        ratio = types[i].dista / types[i - 1].dista;
      }

      if (types[i].intersect < smallp_intersect && ratio < smallp_ratio)
      {
        if (types[i - 1].ftype == Nor)
        {
          types[i - 1].ftype = Real_Plane;
        }
        if (types[i + 1].ftype == Nor)
        {
          types[i + 1].ftype = Real_Plane;
        }
        types[i].ftype = Real_Plane;
      }
    }
  }

  int last_surface = -1;
  for (uint j = head; j < plsize; j++)
  {
    if (types[j].ftype == Poss_Plane || types[j].ftype == Real_Plane)
    {
      if (last_surface == -1)
      {
        last_surface = j;
      }

      if (j == uint(last_surface + point_filter_num - 1))
      {
        PointType ap;
        ap.x = pl[j].x;
        ap.y = pl[j].y;
        ap.z = pl[j].z;
        ap.intensity = pl[j].intensity;
        ap.curvature = pl[j].curvature;
        pl_surf.push_back(ap);

        last_surface = -1;
      }
    }
    else
    {
      if (types[j].ftype == Edge_Jump || types[j].ftype == Edge_Plane)
      {
        pl_corn.push_back(pl[j]);
      }
      if (last_surface != -1)
      {
        PointType ap;
        for (uint k = last_surface; k < j; k++)
        {
          ap.x += pl[k].x;
          ap.y += pl[k].y;
          ap.z += pl[k].z;
          ap.intensity += pl[k].intensity;
          ap.curvature += pl[k].curvature;
        }
        ap.x /= (j - last_surface);
        ap.y /= (j - last_surface);
        ap.z /= (j - last_surface);
        ap.intensity /= (j - last_surface);
        ap.curvature /= (j - last_surface);
        pl_surf.push_back(ap);
      }
      last_surface = -1;
    }
  }
}

void Preprocess::pub_func(PointCloudXYZI& pl, const rclcpp::Time& ct)
{
  pl.height = 1;
  pl.width = pl.size();
  sensor_msgs::msg::PointCloud2 output;
  pcl::toROSMsg(pl, output);
  output.header.frame_id = "livox";
  output.header.stamp = ct;
}

int Preprocess::plane_judge(const PointCloudXYZI& pl, vector<orgtype>& types, uint i_cur, uint& i_nex,
                            Eigen::Vector3d& curr_direct)
{
  double group_dis = disA * types[i_cur].range + disB;
  group_dis = group_dis * group_dis;
  // i_nex = i_cur;

  double two_dis;
  vector<double> disarr;
  disarr.reserve(20);

  for (i_nex = i_cur; i_nex < i_cur + group_size; i_nex++)
  {
    if (types[i_nex].range < blind)
    {
      curr_direct.setZero();
      return 2;
    }
    disarr.push_back(types[i_nex].dista);
  }

  for (;;)
  {
    if ((i_cur >= pl.size()) || (i_nex >= pl.size()))
      break;

    if (types[i_nex].range < blind)
    {
      curr_direct.setZero();
      return 2;
    }
    vx = pl[i_nex].x - pl[i_cur].x;
    vy = pl[i_nex].y - pl[i_cur].y;
    vz = pl[i_nex].z - pl[i_cur].z;
    two_dis = vx * vx + vy * vy + vz * vz;
    if (two_dis >= group_dis)
    {
      break;
    }
    disarr.push_back(types[i_nex].dista);
    i_nex++;
  }

  double leng_wid = 0;
  double v1[3], v2[3];
  for (uint j = i_cur + 1; j < i_nex; j++)
  {
    if ((j >= pl.size()) || (i_cur >= pl.size()))
      break;
    v1[0] = pl[j].x - pl[i_cur].x;
    v1[1] = pl[j].y - pl[i_cur].y;
    v1[2] = pl[j].z - pl[i_cur].z;

    v2[0] = v1[1] * vz - vy * v1[2];
    v2[1] = v1[2] * vx - v1[0] * vz;
    v2[2] = v1[0] * vy - vx * v1[1];

    double lw = v2[0] * v2[0] + v2[1] * v2[1] + v2[2] * v2[2];
    if (lw > leng_wid)
    {
      leng_wid = lw;
    }
  }

  if ((two_dis * two_dis / leng_wid) < p2l_ratio)
  {
    curr_direct.setZero();
    return 0;
  }

  uint disarrsize = disarr.size();
  for (uint j = 0; j < disarrsize - 1; j++)
  {
    for (uint k = j + 1; k < disarrsize; k++)
    {
      if (disarr[j] < disarr[k])
      {
        leng_wid = disarr[j];
        disarr[j] = disarr[k];
        disarr[k] = leng_wid;
      }
    }
  }

  if (disarr[disarr.size() - 2] < 1e-16)
  {
    curr_direct.setZero();
    return 0;
  }

  if (lidar_type == AVIA)
  {
    double dismax_mid = disarr[0] / disarr[disarrsize / 2];
    double dismid_min = disarr[disarrsize / 2] / disarr[disarrsize - 2];

    if (dismax_mid >= limit_maxmid || dismid_min >= limit_midmin)
    {
      curr_direct.setZero();
      return 0;
    }
  }
  else
  {
    double dismax_min = disarr[0] / disarr[disarrsize - 2];
    if (dismax_min >= limit_maxmin)
    {
      curr_direct.setZero();
      return 0;
    }
  }

  curr_direct << vx, vy, vz;
  curr_direct.normalize();
  return 1;
}

bool Preprocess::edge_jump_judge(const PointCloudXYZI& pl, vector<orgtype>& types, uint i, Surround nor_dir)
{
  if (nor_dir == 0)
  {
    if (types[i - 1].range < blind || types[i - 2].range < blind)
    {
      return false;
    }
  }
  else if (nor_dir == 1)
  {
    if (types[i + 1].range < blind || types[i + 2].range < blind)
    {
      return false;
    }
  }
  double d1 = types[i + nor_dir - 1].dista;
  double d2 = types[i + 3 * nor_dir - 2].dista;
  double d;

  if (d1 < d2)
  {
    d = d1;
    d1 = d2;
    d2 = d;
  }

  d1 = sqrt(d1);
  d2 = sqrt(d2);

  if (d1 > edgea * d2 || (d1 - d2) > edgeb)
  {
    return false;
  }

  return true;
}<|MERGE_RESOLUTION|>--- conflicted
+++ resolved
@@ -180,17 +180,10 @@
           pl_full[i].curvature = msg->points[i].offset_time /
                                  float(1000000);  // use curvature as time of each laser points, curvature unit: ms
 
-<<<<<<< HEAD
-          if ((abs(pl_full[i].x - pl_full[i - 1].x) > 1e-7) || (abs(pl_full[i].y - pl_full[i - 1].y) > 1e-7) ||
-              (abs(pl_full[i].z - pl_full[i - 1].z) > 1e-7) &&
-                  (pl_full[i].x * pl_full[i].x + pl_full[i].y * pl_full[i].y + pl_full[i].z * pl_full[i].z >
-                   (blind * blind)))
-=======
-          if(((abs(pl_full[i].x - pl_full[i-1].x) > 1e-7) 
-              || (abs(pl_full[i].y - pl_full[i-1].y) > 1e-7)
-              || (abs(pl_full[i].z - pl_full[i-1].z) > 1e-7))
+          if ((abs(pl_full[i].x - pl_full[i - 1].x) > 1e-7)
+              || (abs(pl_full[i].y - pl_full[i - 1].y) > 1e-7)
+              || (abs(pl_full[i].z - pl_full[i - 1].z) > 1e-7)
               && (pl_full[i].x * pl_full[i].x + pl_full[i].y * pl_full[i].y + pl_full[i].z * pl_full[i].z > (blind * blind)))
->>>>>>> 5d9dc725
           {
             pl_surf.push_back(pl_full[i]);
           }
